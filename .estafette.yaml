builder:
  track: stable

labels:
  app-group: estafette-ci
  team: estafette-team
  language: golang

version:
  semver:
    major: 0
    minor: 0
<<<<<<< HEAD
    patch: '{{auto}}'
    labelTemplate: '{{branch}}'
    releaseBranch: master
=======
>>>>>>> dea4b9a0

stages:
  build:
    image: golang:1.13.0-alpine3.10
    env:
      CGO_ENABLED: 0
      GOOS: linux
      GOARCH: amd64
    commands:
    - go test ./...
    - go build -v -a -installsuffix cgo -ldflags "-X main.app=${ESTAFETTE_GIT_NAME} -X main.version=${ESTAFETTE_BUILD_VERSION} -X main.revision=${ESTAFETTE_GIT_REVISION} -X main.branch=${ESTAFETTE_GIT_BRANCH} -X main.buildDate=${ESTAFETTE_BUILD_DATETIME}" -o ./publish/${ESTAFETTE_GIT_NAME} .

  bake:
    image: extensions/docker:dev
    action: build
    no-cache: true
    expand-variables: false
    repositories:
    - estafette
    path: ./publish
<<<<<<< HEAD
    copy:
    - Dockerfile
=======
>>>>>>> dea4b9a0

  bake-gocd-agent:
    image: extensions/docker:dev
    action: build
    no-cache: true
    expand-variables: false
    repositories:
    - estafette.secret(ugcaPF_CdqMZsxsh.4ZumU_A0ufxsjV3MPInyc1VjATZgX9hcB2KQM1KDIOQs)
    path: ./publish
    dockerfile: Dockerfile.gocd
<<<<<<< HEAD
    copy:
    - Dockerfile.gocd
=======

  clean-working-directory:
    image: golang:1.13.0-alpine3.10
    commands:
    - rm -rf ..?* .[!.]* *

  test:
    image: estafette/estafette-ci-builder:${ESTAFETTE_BUILD_VERSION}
    env:
      BUILDER_CONFIG:
        '{
          "action":"build",
          "track":"dev",
          "manifest":{
            "Builder":{
              "Track":"stable"
            },
            "Labels":{
              "app":"estafette-ci-builder",
              "app-group":"estafette-ci",
              "language":"golang",
              "team":"estafette-team"
            },
            "Version":{
              "SemVer":{
                "Major":0,
                "Minor":0,
                "Patch":"{{auto}}",
                "LabelTemplate":"{{branch}}",
                "ReleaseBranch":"master"
              },
              "Custom":null
            },
            "GlobalEnvVars":null,
            "Pipelines":[
              {
                "Name":"git-clone",
                "ContainerImage":"extensions/git-clone:dev",
                "Shell":"/bin/sh",
                "WorkingDirectory":"/estafette-work",
                "Commands":null,
                "shallow": false,
                "When":"status == ''succeeded''",
                "EnvVars":null,
                "AutoInjected":true,
                "Retries":0,
                "CustomProperties":null
              },
              {
                "Name":"build",
                "ContainerImage":
                "golang:1.12.5-alpine3.9",
                "Shell":"/bin/sh",
                "WorkingDirectory":"/go/src/github.com/estafette/${ESTAFETTE_GIT_NAME}",
                "Commands":[
                  "go test `go list ./... | grep -v /vendor/`",
                  "go build -a -installsuffix cgo -ldflags \"-X main.version=${ESTAFETTE_BUILD_VERSION} -X main.revision=${ESTAFETTE_GIT_REVISION} -X main.branch=${ESTAFETTE_GIT_BRANCH} -X main.buildDate=${ESTAFETTE_BUILD_DATETIME}\" -o ./publish/${ESTAFETTE_GIT_NAME} ."
                ],
                "When":"status == ''succeeded''",
                "EnvVars":{
                  "CGO_ENABLED":"0",
                  "GOOS":"linux"
                },
                "AutoInjected":false,
                "Retries":0,
                "CustomProperties":null
              },
              {
                "Name":"bake-estafette",
                "ContainerImage":"extensions/docker:dev",
                "Shell":"/bin/sh",
                "WorkingDirectory":"/estafette-work",
                "Commands":null,
                "When":"status == ''succeeded''",
                "EnvVars":null,
                "AutoInjected":false,
                "Retries":0,
                "CustomProperties":{
                  "action":"build",
                  "copy":[
                    "Dockerfile"
                  ],
                  "path":"./publish",
                  "repositories":["estafette"]
                }
              }
            ],
            "Releases":null
          },
          "jobName":"build-estafette-estafette-ci-builder-391855387650326531",
          "ciServer":{
            "baseUrl":"https://httpstat.us/200",
            "builderEventsUrl":"https://httpstat.us/200",
            "postLogsUrl":"https://httpstat.us/200",
            "apiKey":""
          },
          "buildParams":{
            "buildID":391855387650326531
          },
          "git":{
            "repoSource":"github.com",
            "repoOwner":"estafette",
            "repoName":"estafette-ci-builder",
            "repoBranch":"integration-test",
            "repoRevision":"f394515b2a91ea69addf42e4b722442b2905e268"
          },
          "buildVersion":{
            "version":"0.0.0-integration-test",
            "major":0,
            "minor":0,
            "patch":"0",
            "autoincrement":0
          },
          "credentials":null,
          "trustedImages":[
            {
              "path":"extensions/docker",
              "runDocker":true
            },
            {
              "path":"estafette/estafette-ci-builder",
              "runPrivileged":true
            },
            {
              "path":"golang",
              "runDocker":true,
              "allowCommands":true
            },
            {
              "path":"extensions/git-clone"
            }
          ]
        }'
      SECRET_DECRYPTION_KEY: "8c6E5e7R8ameE2L6qxEcN5Yc3Q7P4Yd4"

  push-to-docker-hub:
    image: extensions/docker:dev
    action: push
    repositories:
    - estafette

  push-to-gcr-io:
    image: extensions/docker:dev
    action: push
    repositories:
    - estafette.secret(ugcaPF_CdqMZsxsh.4ZumU_A0ufxsjV3MPInyc1VjATZgX9hcB2KQM1KDIOQs)

  slack-notify:
    image: extensions/slack-build-status:dev
    workspace: estafette
    channels:
    - '#build-status'
    when:
      status == 'succeeded' ||
      status == 'failed'

releases:
  windows:
    builder:
      os: windows
    clone: true
    stages:
      build:
        image: golang:1.13.0-windowsservercore-1809
        env:
          CGO_ENABLED: 0
          GOOS: windows
          GOARCH: amd64
        commands:
        - netsh interface ipv4 show interfaces
        - Get-NetAdapter | Where-Object Name -like "*Ethernet*" | ForEach-Object { & netsh interface ipv4 set subinterface $_.InterfaceIndex mtu=1410 store=persistent }
        - go build -v -a -installsuffix cgo -ldflags "-X main.app=${ESTAFETTE_GIT_NAME} -X main.version=${ESTAFETTE_BUILD_VERSION} -X main.revision=${ESTAFETTE_GIT_REVISION} -X main.branch=${ESTAFETTE_GIT_BRANCH} -X main.buildDate=${ESTAFETTE_BUILD_DATETIME}" -o ./publish/${ESTAFETTE_GIT_NAME} .

      bake:
        image: extensions/docker:windowsservercore-1809
        action: build
        no-cache: true
        expand-variables: false
        repositories:
        - estafette
        dockerfile: Dockerfile.windowsservercore-1809
        path: ./publish

      # push-to-docker-hub:
      #   image: extensions/docker:windowsservercore-1809
      #   action: push
      #   repositories:
      #   - estafette
      #   tags:
      #   - windowsservercore-1809
      #   pushVersionTag: false

  dev:
    triggers:
    - pipeline:
        name: self
        branch: .+
    stages:
      tag-container-image:
        image: extensions/docker:dev
        action: tag
        repositories:
        - estafette
        tags:
        - dev

      tag-gcr-io-image:
        image: extensions/docker:dev
        action: tag
        repositories:
        - estafette.secret(ugcaPF_CdqMZsxsh.4ZumU_A0ufxsjV3MPInyc1VjATZgX9hcB2KQM1KDIOQs)
        tags:
        - dev

  beta:
    stages:
      tag-container-image:
        image: extensions/docker:dev
        action: tag
        repositories:
        - estafette
        tags:
        - beta

      tag-gcr-io-image:
        image: extensions/docker:dev
        action: tag
        repositories:
        - estafette.secret(ugcaPF_CdqMZsxsh.4ZumU_A0ufxsjV3MPInyc1VjATZgX9hcB2KQM1KDIOQs)
        tags:
        - beta

      slack-notify:
        image: extensions/slack-build-status:dev
        workspace: estafette
        channels:
        - '#build-status'
        when:
          status == 'succeeded' ||
          status == 'failed'

  stable:
    stages:
      tag-container-image:
        image: extensions/docker:dev
        action: tag
        repositories:
        - estafette
        tags:
        - stable
        - latest

      tag-gcr-io-image:
        image: extensions/docker:dev
        action: tag
        repositories:
        - estafette.secret(ugcaPF_CdqMZsxsh.4ZumU_A0ufxsjV3MPInyc1VjATZgX9hcB2KQM1KDIOQs)
        tags:
        - stable
        - latest

      slack-notify:
        image: extensions/slack-build-status:dev
        workspace: estafette
        channels:
        - '#build-status'
        when:
          status == 'succeeded' ||
          status == 'failed'
>>>>>>> dea4b9a0
<|MERGE_RESOLUTION|>--- conflicted
+++ resolved
@@ -10,12 +10,6 @@
   semver:
     major: 0
     minor: 0
-<<<<<<< HEAD
-    patch: '{{auto}}'
-    labelTemplate: '{{branch}}'
-    releaseBranch: master
-=======
->>>>>>> dea4b9a0
 
 stages:
   build:
@@ -36,11 +30,6 @@
     repositories:
     - estafette
     path: ./publish
-<<<<<<< HEAD
-    copy:
-    - Dockerfile
-=======
->>>>>>> dea4b9a0
 
   bake-gocd-agent:
     image: extensions/docker:dev
@@ -51,10 +40,6 @@
     - estafette.secret(ugcaPF_CdqMZsxsh.4ZumU_A0ufxsjV3MPInyc1VjATZgX9hcB2KQM1KDIOQs)
     path: ./publish
     dockerfile: Dockerfile.gocd
-<<<<<<< HEAD
-    copy:
-    - Dockerfile.gocd
-=======
 
   clean-working-directory:
     image: golang:1.13.0-alpine3.10
@@ -323,5 +308,4 @@
         - '#build-status'
         when:
           status == 'succeeded' ||
-          status == 'failed'
->>>>>>> dea4b9a0
+          status == 'failed'